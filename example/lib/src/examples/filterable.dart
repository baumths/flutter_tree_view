<<<<<<< HEAD
import 'package:faker/faker.dart' as faker;
=======
import 'package:faker/faker.dart' hide Color;
>>>>>>> 13b59e02
import 'package:flutter/material.dart';
import 'package:flutter_fancy_tree_view/flutter_fancy_tree_view.dart';

import '../shared.dart' show watchAnimationDurationSetting;

class Node {
  Node({
    required this.title,
    Iterable<Node>? children,
  }) : children = <Node>[...?children];

  final String title;
  final List<Node> children;
}

class FilterableTreeView extends StatefulWidget {
  const FilterableTreeView({super.key});

  @override
  State<FilterableTreeView> createState() => _FilterableTreeViewState();
}

class _FilterableTreeViewState extends State<FilterableTreeView> {
  late final TextEditingController searchBarTextEditingController;
  late final TreeController<Node> treeController;
  late final Node root = Node(title: '/');

  TreeSearchResult<Node>? filter;
  Pattern? searchPattern;

  Iterable<Node> getChildren(Node node) {
    if (filter case TreeSearchResult<Node> filter?) {
      return node.children.where(filter.hasMatch);
    }
    return node.children;
  }

  void search(String query) {
    // Needs to be reset before searching again, otherwise the tree controller
    // wouldn't reach some nodes because of the `getChildren()` impl above.
    filter = null;

    Pattern pattern;
    try {
      pattern = RegExp(query);
    } on FormatException {
      pattern = query;
    }
    searchPattern = pattern;

    filter = treeController.search((Node node) => node.title.contains(pattern));
    treeController.rebuild();

    if (mounted) {
      setState(() {});
    }
  }

  void clearSearch() {
    if (filter == null) return;

    setState(() {
      filter = null;
      searchPattern = null;
      treeController.rebuild();
      searchBarTextEditingController.clear();
    });
  }

  void onSearchQueryChanged() {
    final String query = searchBarTextEditingController.text.trim();

    if (query.isEmpty) {
      clearSearch();
      return;
    }

    search(query);
  }

  @override
  void initState() {
    super.initState();
    populateExampleTree(root);

    treeController = TreeController<Node>(
      roots: root.children,
      childrenProvider: getChildren,
    )..expandAll();

    searchBarTextEditingController = TextEditingController();
    searchBarTextEditingController.addListener(onSearchQueryChanged);
  }

  @override
  void dispose() {
    filter = null;
    searchPattern = null;
    treeController.dispose();
    searchBarTextEditingController.dispose();
    super.dispose();
  }

  @override
  Widget build(BuildContext context) {
    return Column(
      crossAxisAlignment: CrossAxisAlignment.stretch,
      children: [
        Padding(
          padding: const EdgeInsets.all(8),
          child: SearchBar(
            controller: searchBarTextEditingController,
            hintText: 'Type to Filter',
            leading: const Padding(
              padding: EdgeInsets.all(8),
              child: Icon(Icons.filter_list),
            ),
            trailing: [
              Badge(
                isLabelVisible: filter != null,
                label: Text(
                  '${filter?.totalMatchCount}/${filter?.totalNodeCount}',
                ),
              ),
              IconButton(
                icon: const Icon(Icons.clear),
                onPressed: clearSearch,
              )
            ],
          ),
        ),
        Expanded(
          child: AnimatedTreeView<Node>(
            treeController: treeController,
            nodeBuilder: (BuildContext context, TreeEntry<Node> entry) {
              return TreeTile(
                entry: entry,
                match: filter?.matchOf(entry.node),
                searchPattern: searchPattern,
              );
            },
            duration: watchAnimationDurationSetting(context),
          ),
        ),
      ],
    );
  }
}

class TreeTile extends StatefulWidget {
  const TreeTile({
    super.key,
    required this.entry,
    required this.match,
    required this.searchPattern,
  });

  final TreeEntry<Node> entry;
  final TreeSearchMatch? match;
  final Pattern? searchPattern;

  @override
  State<TreeTile> createState() => _TreeTileState();
}

class _TreeTileState extends State<TreeTile> {
  late InlineSpan titleSpan;

  TextStyle? dimStyle;
  TextStyle? highlightStyle;

  bool get shouldShowBadge =>
      !widget.entry.isExpanded && (widget.match?.subtreeMatchCount ?? 0) > 0;

  @override
  Widget build(BuildContext context) {
    return TreeIndentation(
      entry: widget.entry,
      child: Row(
        children: [
          ExpandIcon(
            key: GlobalObjectKey(widget.entry.node),
            isExpanded: widget.entry.isExpanded,
            onPressed: (_) => TreeViewScope.of<Node>(context)
              ..controller.toggleExpansion(widget.entry.node),
          ),
          if (shouldShowBadge)
            Padding(
              padding: const EdgeInsetsDirectional.only(end: 8),
              child: Badge(
                label: Text('${widget.match?.subtreeMatchCount}'),
              ),
            ),
          Flexible(child: Text.rich(titleSpan)),
        ],
      ),
    );
  }

  @override
  void didChangeDependencies() {
    super.didChangeDependencies();
    setupTextStyles();
    titleSpan = buildTextSpan();
  }

  @override
  void didUpdateWidget(covariant TreeTile oldWidget) {
    super.didUpdateWidget(oldWidget);
    if (oldWidget.searchPattern != widget.searchPattern ||
        oldWidget.entry.node.title != widget.entry.node.title) {
      titleSpan = buildTextSpan();
    }
  }

  void setupTextStyles() {
    final TextStyle style = DefaultTextStyle.of(context).style;
    final Color highlightColor = Theme.of(context).colorScheme.primary;
    highlightStyle = style.copyWith(
      color: highlightColor,
      decorationColor: highlightColor,
      decoration: TextDecoration.underline,
    );
    dimStyle = style.copyWith(color: style.color?.withAlpha(128));
  }

  InlineSpan buildTextSpan() {
    final String title = widget.entry.node.title;

    if (widget.searchPattern == null) {
      return TextSpan(text: title);
    }

    final List<InlineSpan> spans = <InlineSpan>[];
    bool hasAnyMatches = false;

    title.splitMapJoin(
      widget.searchPattern!,
      onMatch: (Match match) {
        hasAnyMatches = true;
        spans.add(TextSpan(text: match.group(0)!, style: highlightStyle));
        return '';
      },
      onNonMatch: (String text) {
        spans.add(TextSpan(text: text));
        return '';
      },
    );

    if (hasAnyMatches) {
      return TextSpan(children: spans);
    }

    return TextSpan(text: title, style: dimStyle);
  }
}

final lorem = faker.Faker().lorem;
void populateExampleTree(Node node, [int level = 0]) {
  if (level >= 7) return;
  node.children.addAll([
    Node(title: lorem.sentence()),
    Node(title: lorem.sentence()),
  ]);
  for (final Node child in node.children) {
    populateExampleTree(child, level + 1);
  }
}<|MERGE_RESOLUTION|>--- conflicted
+++ resolved
@@ -1,8 +1,4 @@
-<<<<<<< HEAD
-import 'package:faker/faker.dart' as faker;
-=======
 import 'package:faker/faker.dart' hide Color;
->>>>>>> 13b59e02
 import 'package:flutter/material.dart';
 import 'package:flutter_fancy_tree_view/flutter_fancy_tree_view.dart';
 
@@ -260,7 +256,7 @@
   }
 }
 
-final lorem = faker.Faker().lorem;
+final lorem = Faker().lorem;
 void populateExampleTree(Node node, [int level = 0]) {
   if (level >= 7) return;
   node.children.addAll([
